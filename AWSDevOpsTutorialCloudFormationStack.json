{
    "AWSTemplateFormatVersion": "2010-09-09",
    "Description": "Dynatrace AWS DevOps Workshop: For more details please check out the full tutorial on https://github.com/Dynatrace/AWSDevOpsTutorial",
    "Parameters": {
        "DynatraceTenantURL": {
            "Description": "Your full Dynatrace Tenant URL. For SaaS it is e.g: http://<YOURTENANTID>.live.dynatrace.com. For Managed something like https://yourserver/e/abcdefgh-1234-5678-abcd-55a7265f572f",
            "Type": "String",
            "Default": "YOURDYNATRACETENANTURL"
        },
        "DynatraceAPIToken": {
            "Description": "Your Dynatrace API Token. If you dont have one create one first in your Dynatrace Web UI via Settings -> Integration -> Dynatrace API",
            "Type": "String",
            "Default": "YOURTOKEN"
        },
        "DynatraceOneAgentURL": {
            "Description": "Full Download Script URL. Go to Deploy Dynatrace -> Start Installation -> Linux and cope the FULL URL in the wget command and PASTE it here",
            "Type": "String",
            "Default": "YOURFULLDOWNLOADURL"
        },
        "KeyName": {
            "Description": "Name of Existing EC2 Key Pair which we will use to launch new EC2 Instances",
            "Type": "AWS::EC2::KeyPair::KeyName",
            "ConstraintDescription": "Must be the name of an existing Key Pair"
        },
        "InstanceType": {
            "Description": "Instance Types for the EC2 Instances we create for Staging and Production",
            "Type": "String",
            "Default": "t2.micro",
            "AllowedValues": [
                "t2.micro",
                "t2.small",
                "t2.medium"
            ]
        },
        "YourS3BucketName": {
            "Description": "The name of your S3 Bucket where you uploaded your Dynatrace AWS DevOps Tutorial Material. Suggested name is <yourname>-dynatracedevops",
            "Type": "String",
            "Default": "<YOURNAME>-dynatracedevops"
        }
    },
    "Mappings": {
        "RegionMap": {
            "us-east-1": {
                "AMI": "ami-97785bed"
            },
            "us-east-2": {
                "AMI": "ami-f63b1193"
            },
            "us-west-1": {
                "AMI": "ami-824c4ee2"
            },
            "us-west-2": {
                "AMI": "ami-f2d3638a"
            }
        }
    },
    "Resources": {
        "SSMParamDtTenantTUrl": {
            "Type": "AWS::SSM::Parameter",
            "Properties": {
                "Name": "DT_TENANT_URL",
                "Type": "String",
                "Value": {
                    "Ref": "DynatraceTenantURL"
                },
                "Description": "Dynatrace Tenant URL including your Environment in case you run managed"
            }
        },
        "SSMParamDtApiToken": {
            "Type": "AWS::SSM::Parameter",
            "Properties": {
                "Name": "DT_API_TOKEN",
                "Type": "String",
                "Value": {
                    "Ref": "DynatraceAPIToken"
                },
                "Description": "Dynatrace API Token"
            }
        },
        "SSMBuildReportURL": {
            "Type": "AWS::SSM::Parameter",
            "DependsOn": [
                "DynatraceRestAPI"
            ],
            "Properties": {
                "Name": "DT_BUILD_REPORT_URL",
                "Type": "String",
                "Value": {
                    "Fn::Join": [
                        "",
                        [
                            "https://",
                            {
                                "Ref": "DynatraceRestAPI"
                            },
                            ".execute-api.",
                            {
                                "Ref": "AWS::Region"
                            },
                            ".amazonaws.com/v1/BuildValidationResults"
                        ]
                    ]
                },
                "Description": "Dynatrace Build Report URL"
            }
        },
<<<<<<< HEAD
        "DynatraceLambdaRole1": {
=======
        "SSMSelfHealingURL": {
            "Type": "AWS::SSM::Parameter",
            "DependsOn" : ["DynatraceRestAPI"],
            "Properties": {
               "Name": "DT_SELF_HEALING_URL",
               "Type": "String",
               "Value": {
                "Fn::Join": ["", ["https://", {
                    "Ref": "DynatraceRestAPI"
                }, ".execute-api.", {
                    "Ref": "AWS::Region"
                }, ".amazonaws.com/v1/HandleDynatraceProblem"]]                
            },
               "Description": "Dynatrace Self Healing URL"
            }
        },

        "DynatraceLambdaRole": {
>>>>>>> fe0ad439
            "Type": "AWS::IAM::Role",
            "Properties": {
                "RoleName": "DynatraceLambdaRole1",
                "AssumeRolePolicyDocument": {
                    "Version": "2012-10-17",
                    "Statement": [
                        {
                            "Action": "sts:AssumeRole",
                            "Effect": "Allow",
                            "Principal": {
                                "Service": "lambda.amazonaws.com"
                            }
                        }
                    ]
                },
                "Path": "/",
                "ManagedPolicyArns": [
                    "arn:aws:iam::aws:policy/AWSCodePipelineApproverAccess",
                    "arn:aws:iam::aws:policy/AmazonS3FullAccess",
                    "arn:aws:iam::aws:policy/AmazonDynamoDBFullAccess",
                    "arn:aws:iam::aws:policy/AWSCodeDeployFullAccess",
                    "arn:aws:iam::aws:policy/CloudWatchLogsFullAccess",
                    "arn:aws:iam::aws:policy/AmazonSSMFullAccess",
                    "arn:aws:iam::aws:policy/AWSCodePipelineCustomActionAccess"
                ]
            }
        },
        "DynatraceCodeDeployRole1": {
            "Type": "AWS::IAM::Role",
            "Properties": {
                "RoleName": "DynatraceCodeDeployRole1",
                "AssumeRolePolicyDocument": {
                    "Version": "2012-10-17",
                    "Statement": [
                        {
                            "Action": "sts:AssumeRole",
                            "Effect": "Allow",
                            "Principal": {
                                "Service": "codedeploy.amazonaws.com"
                            }
                        }
                    ]
                },
                "Path": "/",
                "ManagedPolicyArns": [
                    "arn:aws:iam::aws:policy/service-role/AWSCodeDeployRole"
                ]
            }
        },
        "DynatraceCodePipelineRole1": {
            "Type": "AWS::IAM::Role",
            "Properties": {
                "RoleName": "DynatraceCodePipelineRole1",
                "AssumeRolePolicyDocument": {
                    "Version": "2012-10-17",
                    "Statement": [
                        {
                            "Action": "sts:AssumeRole",
                            "Effect": "Allow",
                            "Principal": {
                                "Service": "codepipeline.amazonaws.com"
                            }
                        }
                    ]
                },
                "Path": "/",
                "Policies": [
                    {
                        "PolicyName": "DynatraceEC2CodeDeployInstanceProfilePolicy1",
                        "PolicyDocument": {
                            "Statement": [
                                {
                                    "Action": [
                                        "s3:GetObject",
                                        "s3:GetObjectVersion",
                                        "s3:GetBucketVersioning"
                                    ],
                                    "Resource": "*",
                                    "Effect": "Allow"
                                },
                                {
                                    "Action": [
                                        "s3:PutObject"
                                    ],
                                    "Resource": [
                                        "arn:aws:s3:::codepipeline*",
                                        "arn:aws:s3:::elasticbeanstalk*"
                                    ],
                                    "Effect": "Allow"
                                },
                                {
                                    "Action": [
                                        "codecommit:CancelUploadArchive",
                                        "codecommit:GetBranch",
                                        "codecommit:GetCommit",
                                        "codecommit:GetUploadArchiveStatus",
                                        "codecommit:UploadArchive"
                                    ],
                                    "Resource": "*",
                                    "Effect": "Allow"
                                },
                                {
                                    "Action": [
                                        "codedeploy:CreateDeployment",
                                        "codedeploy:GetApplicationRevision",
                                        "codedeploy:GetDeployment",
                                        "codedeploy:GetDeploymentConfig",
                                        "codedeploy:RegisterApplicationRevision"
                                    ],
                                    "Resource": "*",
                                    "Effect": "Allow"
                                },
                                {
                                    "Action": [
                                        "elasticbeanstalk:*",
                                        "ec2:*",
                                        "elasticloadbalancing:*",
                                        "autoscaling:*",
                                        "cloudwatch:*",
                                        "s3:*",
                                        "sns:*",
                                        "cloudformation:*",
                                        "rds:*",
                                        "sqs:*",
                                        "ecs:*",
                                        "iam:PassRole"
                                    ],
                                    "Resource": "*",
                                    "Effect": "Allow"
                                },
                                {
                                    "Action": [
                                        "lambda:InvokeFunction",
                                        "lambda:ListFunctions"
                                    ],
                                    "Resource": "*",
                                    "Effect": "Allow"
                                },
                                {
                                    "Action": [
                                        "opsworks:*"
                                    ],
                                    "Resource": "*",
                                    "Effect": "Allow"
                                },
                                {
                                    "Action": [
                                        "cloudformation:*",
                                        "iam:PassRole"
                                    ],
                                    "Resource": "*",
                                    "Effect": "Allow"
                                },
                                {
                                    "Action": [
                                        "codebuild:*"
                                    ],
                                    "Resource": "*",
                                    "Effect": "Allow"
                                }
                            ]
                        }
                    }
                ]
            }
        },
        "DynatraceEC2InstanceProfile1": {
            "Type": "AWS::IAM::InstanceProfile",
            "Properties": {
                "InstanceProfileName": "DynatraceEC2InstanceProfile1",
                "Path": "/",
                "Roles": [
                    {
                        "Ref": "DynatraceEC2InstanceProfileRole1"
                    }
                ]
            }
        },
        "DynatraceEC2InstanceProfileRole1": {
            "Type": "AWS::IAM::Role",
            "Properties": {
                "RoleName": "DynatraceEC2InstanceProfileRole1",
                "AssumeRolePolicyDocument": {
                    "Version": "2012-10-17",
                    "Statement": [
                        {
                            "Action": "sts:AssumeRole",
                            "Effect": "Allow",
                            "Principal": {
                                "Service": "ec2.amazonaws.com"
                            }
                        }
                    ]
                },
                "Path": "/",
                "Policies": [
                    {
                        "PolicyName": "DynatraceEC2CodeDeployInstanceProfilePolicy",
                        "PolicyDocument": {
                            "Statement": [
                                {
                                    "Action": [
                                        "s3:Get*",
                                        "s3:List*"
                                    ],
                                    "Effect": "Allow",
                                    "Resource": "*"
                                }
                            ]
                        }
                    }
                ]
            }
        },
        "SecurityGroup": {
            "Type": "AWS::EC2::SecurityGroup",
            "Properties": {
                "GroupDescription": "Enable HTTP access via port 80 and SSH access.",
                "GroupName": "Dynatrace DevOps Tutorial Security Group",
                "SecurityGroupIngress": [
                    {
                        "IpProtocol": "tcp",
                        "FromPort": "80",
                        "ToPort": "80",
                        "CidrIp": "0.0.0.0/0"
                    },
                    {
                        "IpProtocol": "tcp",
                        "FromPort": "22",
                        "ToPort": "22",
                        "CidrIp": "0.0.0.0/0"
                    }
                ]
            }
        },
<<<<<<< HEAD
        "AnsibleSecurityGroup": {
            "Type": "AWS::EC2::SecurityGroup",
            "Properties": {
                "GroupDescription": "Enable HTTP access via port 80, 443 and SSH access.",
                "GroupName": "Ansible Tower Security Group",
                "SecurityGroupIngress": [
                    {
                        "IpProtocol": "tcp",
                        "FromPort": "80",
                        "ToPort": "80",
                        "CidrIp": "0.0.0.0/0"
                    },
                    {
                        "IpProtocol": "tcp",
                        "FromPort": "443",
                        "ToPort": "443",
                        "CidrIp": "0.0.0.0/0"
                    },
                    {
                        "IpProtocol": "tcp",
                        "FromPort": "22",
                        "ToPort": "22",
                        "CidrIp": "0.0.0.0/0"
                    }
                ]
            }
        },
=======
>>>>>>> fe0ad439
        "StagingInstance": {
            "Type": "AWS::EC2::Instance",
            "Properties": {
                "ImageId": {
                    "Fn::FindInMap": [
                        "RegionMap",
                        {
                            "Ref": "AWS::Region"
                        },
                        "AMI"
                    ]
                },
                "InstanceType": {
                    "Ref": "InstanceType"
                },
                "IamInstanceProfile": {
                    "Ref": "DynatraceEC2InstanceProfile1"
                },
                "KeyName": {
                    "Ref": "KeyName"
                },
                "SecurityGroups": [
                    {
                        "Ref": "SecurityGroup"
                    }
                ],
                "Tags": [
                    {
                        "Key": "Environment",
                        "Value": "DeployStaging"
                    },
                    {
                        "Key": "Name",
                        "Value": "Staging"
                    }
                ],
                "UserData": {
                    "Fn::Base64": {
                        "Fn::Join": [
                            "",
                            [
                                "#!/bin/bash -x\n",
                                "# First: we download and install the Dynatrace OneAgent\n",
                                "yum update -y\n",
                                "yum install ruby wget -y\n",
                                "wget --no-check-certificate -O Dynatrace-OneAgent-Linux.sh \"",
                                {
                                    "Ref": "DynatraceOneAgentURL"
                                },
                                "\"\n",
                                "sudo /bin/sh Dynatrace-OneAgent-Linux.sh APP_LOG_CONTENT_ACCESS=1\n",
                                "# Second: We install required components such as httpd, nodejs, pm2\n",
                                "yum install -y httpd\n",
                                "curl --silent --location https://rpm.nodesource.com/setup_6.x | bash -\n",
                                "yum -y install nodejs\n",
                                "npm install pm2@latest -g\n",
                                "# Third: to make sure Dynatrace OneAgent immediately understand these env variable we set them here and execute a quick process for them to be picked up",
                                "cd /home/ec2-user\n",
                                "export DT_CUSTOM_PROP=DEPLOYMENT_ID=123456 DEPLOYMENT_GROUP_NAME=GROUP_NAME APPLICATION_NAME=APP_NAME",
                                "echo \"console.log('dummy app run');\" >> testapp.js",
                                "pm2 start testapp.js &> pm2start.log",
                                "pm2 stop all &> pm2stop.log",
                                "pm2 delete all &> pm2delete.log",
                                "# Third: we Install the AWS CodeDeploy Agent\n",
                                "REGION=$(curl 169.254.169.254/latest/meta-data/placement/availability-zone/ | sed 's/[a-z]$//')\n",
                                "cd /home/ec2-user\n",
                                "wget https://aws-codedeploy-",
                                {
                                    "Ref": "AWS::Region"
                                },
                                ".s3.amazonaws.com/latest/install\n",
                                "chmod +x ./install\n",
                                "./install auto\n",
                                "# Last: Get the latest CloudFormation package",
                                "yum update -y aws-cfn-bootstrap",
                                "# Start cfn-init",
                                "/opt/aws/bin/cfn-init -s ${AWS::StackId} -r ProductionInstance --region ${AWS::Region} || error_exit 'Failed to run cfn-init'",
                                "# Start up the cfn-hup daemon to listen for changes to the EC2 instance metadata",
                                "/opt/aws/bin/cfn-hup || error_exit 'Failed to start cfn-hup'",
                                "# All done so signal success",
                                "/opt/aws/bin/cfn-signal -e $? --stack ${AWS::StackId} --resource StagingInstance --region ${AWS::Region}"
                            ]
                        ]
                    }
                }
            }
        },
        "ProductionInstance": {
            "Type": "AWS::EC2::Instance",
            "Properties": {
                "ImageId": {
                    "Fn::FindInMap": [
                        "RegionMap",
                        {
                            "Ref": "AWS::Region"
                        },
                        "AMI"
                    ]
                },
                "InstanceType": {
                    "Ref": "InstanceType"
                },
                "IamInstanceProfile": {
                    "Ref": "DynatraceEC2InstanceProfile1"
                },
                "KeyName": {
                    "Ref": "KeyName"
                },
                "SecurityGroups": [
                    {
                        "Ref": "SecurityGroup"
                    }
                ],
                "Tags": [
                    {
                        "Key": "Environment",
                        "Value": "DeployProduction"
                    },
                    {
                        "Key": "Name",
                        "Value": "Production"
                    }
                ],
                "UserData": {
                    "Fn::Base64": {
                        "Fn::Join": [
                            "",
                            [
                                "#!/bin/bash -x\n",
                                "# First: we download and install the Dynatrace OneAgent - TODO: Make sure you download YOUR OneAgent for your Dynatrace Tenant\n",
                                "wget --no-check-certificate -O Dynatrace-OneAgent-Linux.sh \"",
                                {
                                    "Ref": "DynatraceOneAgentURL"
                                },
                                "\"\n",
                                "sudo /bin/sh Dynatrace-OneAgent-Linux.sh APP_LOG_CONTENT_ACCESS=1\n",
                                "# Second: we Install the AWS CodeDeploy Agent\n",
                                "REGION=$(curl 169.254.169.254/latest/meta-data/placement/availability-zone/ | sed 's/[a-z]$//')\n",
                                "yum update -y\n",
                                "yum install ruby wget -y\n",
                                "cd /home/ec2-user\n",
                                "wget https://aws-codedeploy-",
                                {
                                    "Ref": "AWS::Region"
                                },
                                ".s3.amazonaws.com/latest/install\n",
                                "chmod +x ./install\n",
                                "./install auto\n",
                                "# Third: We install required components such as httpd, nodejs, pm2\n",
                                "yum install -y httpd\n",
                                "curl --silent --location https://rpm.nodesource.com/setup_6.x | bash -\n",
                                "yum -y install nodejs\n",
                                "npm install pm2@latest -g\n",
                                "# Last: Get the latest CloudFormation package",
                                "yum update -y aws-cfn-bootstrap",
                                "# Start cfn-init",
                                "/opt/aws/bin/cfn-init -s ${AWS::StackId} -r ProductionInstance --region ${AWS::Region} || error_exit 'Failed to run cfn-init'",
                                "# Start up the cfn-hup daemon to listen for changes to the EC2 instance metadata",
                                "/opt/aws/bin/cfn-hup || error_exit 'Failed to start cfn-hup'",
                                "# All done so signal success",
                                "/opt/aws/bin/cfn-signal -e $? --stack ${AWS::StackId} --resource ProductionInstance --region ${AWS::Region}"
                            ]
                        ]
                    }
                }
            }
        },
        "AnsibleTowerInstance": {
            "Type": "AWS::EC2::Instance",
            "Properties": {
                "ImageId": "ami-bc5f68d9",
                "InstanceType": "t2.medium",
                "IamInstanceProfile": {
                    "Ref": "DynatraceEC2InstanceProfile1"
                },
                "KeyName": {
                    "Ref": "KeyName"
                },
                "SecurityGroups": [
                    {
                        "Ref": "AnsibleSecurityGroup"
                    }
                ],
                "UserData": {
                    "Fn::Base64": {
                        "Fn::Join": [
                            "",
                            [
                                "#!/bin/bash -x\n",
                                "# enter user script\n",
                                "# yum update\n",
                                "yum -y install nano\n",
                                "yum -y install wget\n",
                                "yum -y install jq\n",
                                "awx-manage update_password --username=admin --password=dynatrace >> /tmp/cflog.txt \n",
                                "wget -O /tmp/license.txt --no-check-certificate https://s3.",
                                {
                                    "Ref": "AWS::Region"
                                },
                                ".amazonaws.com/",
                                {
                                    "Ref": "YourS3BucketName"
                                },
                                "/ansible-license.txt \n",
                                "jq '{\"eula_accepted\":\"true\"} + .'  /tmp/license.txt > /tmp/newlicense.txt \n",  
                                "cat /tmp/newlicense.txt >> /tmp/cflog.txt \n",
                                "curl -X POST --header 'Authorization: Basic YWRtaW46ZHluYXRyYWNl' --header 'Content-Type: application/json' --data @/tmp/newlicense.txt http://localhost/api/v2/config/ --insecure --location -o /tmp/curllog.txt\n",
                                "curl -X POST --header 'Authorization: Basic YWRtaW46ZHluYXRyYWNl' --header 'Content-Type: application/json' --data @/tmp/newlicense.txt http://localhost/api/v2/config/ --insecure --location -o /tmp/curllog.txt\n",
                                " "
                            ]
                        ]
                    }
                }
            }
        },
        "BuildValidationRequestsDynamoDBTable": {
            "Type": "AWS::DynamoDB::Table",
            "Properties": {
                "TableName": "BuildValidationRequests",
                "AttributeDefinitions": [
                    {
                        "AttributeName": "PipelineName",
                        "AttributeType": "S"
                    },
                    {
                        "AttributeName": "Timestamp",
                        "AttributeType": "N"
                    }
                ],
                "KeySchema": [
                    {
                        "KeyType": "HASH",
                        "AttributeName": "PipelineName"
                    },
                    {
                        "KeyType": "RANGE",
                        "AttributeName": "Timestamp"
                    }
                ],
                "ProvisionedThroughput": {
                    "ReadCapacityUnits": 10,
                    "WriteCapacityUnits": 10
                }
            }
        },
        "CodePipelineOutputBucket": {
            "Type": "AWS::S3::Bucket",
            "Properties": {
                "BucketName": {
                    "Fn::Join": [
                        "-",
                        [
                            "codepipeline-artifacts",
                            {
                                "Ref": "YourS3BucketName"
                            }
                        ]
                    ]
                },
                "VersioningConfiguration": {
                    "Status": "Enabled"
                }
            }
        },
        "HandleDynatraceProblemNotificationFunction": {
            "Type": "AWS::Lambda::Function",
            "Properties": {
                "FunctionName": "handleDynatraceProblemNotification",
                "Handler": "handleDynatraceProblemNotification.handler",
                "Role": {
                    "Fn::GetAtt": [
                        "DynatraceLambdaRole1",
                        "Arn"
                    ]
                },
                "Code": {
                    "S3Bucket": {
                        "Ref": "YourS3BucketName"
                    },
                    "S3Key": "lambdas.zip"
                },
                "Runtime": "nodejs6.10",
                "Timeout": "120",
                "TracingConfig": {
                    "Mode": "PassThrough"
                }
            }
        },
        "GetBuildValidationResultsFunction": {
            "Type": "AWS::Lambda::Function",
            "Properties": {
                "FunctionName": "getBuildValidationResults",
                "Handler": "getBuildValidationResults.handler",
                "Role": {
                    "Fn::GetAtt": [
                        "DynatraceLambdaRole1",
                        "Arn"
                    ]
                },
                "Code": {
                    "S3Bucket": {
                        "Ref": "YourS3BucketName"
                    },
                    "S3Key": "lambdas.zip"
                },
                "Runtime": "nodejs6.10",
                "Timeout": "120",
                "TracingConfig": {
                    "Mode": "PassThrough"
                }
            }
        },
        "GetDynatraceBuildValidationResultsFunction": {
            "Type": "AWS::Lambda::Function",
            "Properties": {
                "FunctionName": "getDynatraceBuildValidationResults",
                "Handler": "getDynatraceBuildValidationResults.handler",
                "Role": {
                    "Fn::GetAtt": [
                        "DynatraceLambdaRole1",
                        "Arn"
                    ]
                },
                "Code": {
                    "S3Bucket": {
                        "Ref": "YourS3BucketName"
                    },
                    "S3Key": "lambdas.zip"
                },
                "Runtime": "nodejs6.10",
                "Timeout": "120",
                "TracingConfig": {
                    "Mode": "PassThrough"
                }
            }
        },
        "PushDynatraceDeploymentEventFunction": {
            "Type": "AWS::Lambda::Function",
            "Properties": {
                "FunctionName": "pushDynatraceDeploymentEvent",
                "Handler": "pushDynatraceDeploymentEvent.handler",
                "Role": {
                    "Fn::GetAtt": [
                        "DynatraceLambdaRole1",
                        "Arn"
                    ]
                },
                "Code": {
                    "S3Bucket": {
                        "Ref": "YourS3BucketName"
                    },
                    "S3Key": "lambdas.zip"
                },
                "Runtime": "nodejs6.10",
                "Timeout": "120",
                "TracingConfig": {
                    "Mode": "PassThrough"
                }
            }
        },
        "RegisterDynatraceBuildValidationFunction": {
            "Type": "AWS::Lambda::Function",
            "Properties": {
                "FunctionName": "registerDynatraceBuildValidation",
                "Handler": "registerDynatraceBuildValidation.handler",
                "Role": {
                    "Fn::GetAtt": [
                        "DynatraceLambdaRole1",
                        "Arn"
                    ]
                },
                "Code": {
                    "S3Bucket": {
                        "Ref": "YourS3BucketName"
                    },
                    "S3Key": "lambdas.zip"
                },
                "Runtime": "nodejs6.10",
                "Timeout": "120",
                "TracingConfig": {
                    "Mode": "PassThrough"
                }
            }
        },
        "ValidateBuildDynatraceWorkerFunction": {
            "Type": "AWS::Lambda::Function",
            "Properties": {
                "FunctionName": "validateBuildDynatraceWorker",
                "Handler": "validateBuildDynatraceWorker.handler",
                "Role": {
                    "Fn::GetAtt": [
                        "DynatraceLambdaRole1",
                        "Arn"
                    ]
                },
                "Code": {
                    "S3Bucket": {
                        "Ref": "YourS3BucketName"
                    },
                    "S3Key": "lambdas.zip"
                },
                "Runtime": "nodejs6.10",
                "Timeout": "120",
                "TracingConfig": {
                    "Mode": "PassThrough"
                }
            }
        },
        "DeploymentGroupStaging": {
            "DependsOn": [
                "CodeDeploy"
            ],
            "Type": "AWS::CodeDeploy::DeploymentGroup",
            "Properties": {
                "DeploymentGroupName": "Staging",
                "ApplicationName": "SampleDevOpsApp",
                "DeploymentConfigName": "CodeDeployDefault.OneAtATime",
                "Ec2TagFilters": [
                    {
                        "Type": "KEY_AND_VALUE",
                        "Value": "DeployStaging",
                        "Key": "Environment"
                    }
                ],
                "DeploymentStyle": {
                    "DeploymentType": "IN_PLACE",
                    "DeploymentOption": "WITHOUT_TRAFFIC_CONTROL"
                },
                "ServiceRoleArn": {
                    "Fn::GetAtt": [
                        "DynatraceCodeDeployRole1",
                        "Arn"
                    ]
                }
            }
        },
        "DeploymentGroupStagingTests": {
            "DependsOn": [
                "CodeDeploy"
            ],
            "Type": "AWS::CodeDeploy::DeploymentGroup",
            "Properties": {
                "DeploymentGroupName": "StagingTests",
                "ApplicationName": "SampleDevOpsApp",
                "DeploymentConfigName": "CodeDeployDefault.OneAtATime",
                "Ec2TagFilters": [
                    {
                        "Type": "KEY_AND_VALUE",
                        "Value": "DeployStaging",
                        "Key": "Environment"
                    }
                ],
                "DeploymentStyle": {
                    "DeploymentType": "IN_PLACE",
                    "DeploymentOption": "WITHOUT_TRAFFIC_CONTROL"
                },
                "ServiceRoleArn": {
                    "Fn::GetAtt": [
                        "DynatraceCodeDeployRole1",
                        "Arn"
                    ]
                }
            }
        },
        "DeploymentGroupProduction": {
            "DependsOn": [
                "CodeDeploy"
            ],
            "Type": "AWS::CodeDeploy::DeploymentGroup",
            "Properties": {
                "DeploymentGroupName": "Production",
                "ApplicationName": "SampleDevOpsApp",
                "DeploymentConfigName": "CodeDeployDefault.OneAtATime",
                "Ec2TagFilters": [
                    {
                        "Type": "KEY_AND_VALUE",
                        "Value": "DeployProduction",
                        "Key": "Environment"
                    }
                ],
                "DeploymentStyle": {
                    "DeploymentType": "IN_PLACE",
                    "DeploymentOption": "WITHOUT_TRAFFIC_CONTROL"
                },
                "ServiceRoleArn": {
                    "Fn::GetAtt": [
                        "DynatraceCodeDeployRole1",
                        "Arn"
                    ]
                }
            }
        },
        "DeploymentGroupProductionTests": {
            "DependsOn": [
                "CodeDeploy"
            ],
            "Type": "AWS::CodeDeploy::DeploymentGroup",
            "Properties": {
                "DeploymentGroupName": "ProductionTests",
                "ApplicationName": "SampleDevOpsApp",
                "DeploymentConfigName": "CodeDeployDefault.OneAtATime",
                "Ec2TagFilters": [
                    {
                        "Type": "KEY_AND_VALUE",
                        "Value": "DeployProduction",
                        "Key": "Environment"
                    }
                ],
                "DeploymentStyle": {
                    "DeploymentType": "IN_PLACE",
                    "DeploymentOption": "WITHOUT_TRAFFIC_CONTROL"
                },
                "ServiceRoleArn": {
                    "Fn::GetAtt": [
                        "DynatraceCodeDeployRole1",
                        "Arn"
                    ]
                }
            }
        },
        "CodeDeploy": {
            "DependsOn": [
                "StagingInstance",
                "ProductionInstance"
            ],
            "Type": "AWS::CodeDeploy::Application",
            "Properties": {
                "ApplicationName": "SampleDevOpsApp"
            }
        },
        "CodePipeline": {
            "DependsOn": [
                "CodeDeploy",
                "CodePipelineOutputBucket"
            ],
            "Type": "AWS::CodePipeline::Pipeline",
            "Properties": {
                "Name": "SampleDevOpsPipeline",
                "RoleArn": {
                    "Fn::GetAtt": [
                        "DynatraceCodePipelineRole1",
                        "Arn"
                    ]
                },
                "Stages": [
                    {
                        "Name": "Source",
                        "Actions": [
                            {
                                "Name": "Source",
                                "ActionTypeId": {
                                    "Category": "Source",
                                    "Owner": "AWS",
                                    "Version": "1",
                                    "Provider": "S3"
                                },
                                "OutputArtifacts": [
                                    {
                                        "Name": "SampleDevOpsApp"
                                    }
                                ],
                                "Configuration": {
                                    "S3Bucket": {
                                        "Ref": "YourS3BucketName"
                                    },
                                    "PollForSourceChanges": "false",
                                    "S3ObjectKey": "app.zip"
                                },
                                "RunOrder": 1
                            },
                            {
                                "Name": "SourceTests",
                                "ActionTypeId": {
                                    "Category": "Source",
                                    "Owner": "AWS",
                                    "Version": "1",
                                    "Provider": "S3"
                                },
                                "OutputArtifacts": [
                                    {
                                        "Name": "SampleDevOpsAppTests"
                                    }
                                ],
                                "Configuration": {
                                    "S3Bucket": {
                                        "Ref": "YourS3BucketName"
                                    },
                                    "PollForSourceChanges": "false",
                                    "S3ObjectKey": "tests.zip"
                                },
                                "RunOrder": 1
                            },
                            {
                                "Name": "SourceMonspec",
                                "ActionTypeId": {
                                    "Category": "Source",
                                    "Owner": "AWS",
                                    "Version": "1",
                                    "Provider": "S3"
                                },
                                "OutputArtifacts": [
                                    {
                                        "Name": "Monspec"
                                    }
                                ],
                                "Configuration": {
                                    "S3Bucket": {
                                        "Ref": "YourS3BucketName"
                                    },
                                    "PollForSourceChanges": "false",
                                    "S3ObjectKey": "monspec.json"
                                },
                                "RunOrder": 1
                            }
                        ]
                    },
                    {
                        "Name": "Staging",
                        "Actions": [
                            {
                                "InputArtifacts": [
                                    {
                                        "Name": "SampleDevOpsApp"
                                    }
                                ],
                                "Name": "DeployInStaging",
                                "ActionTypeId": {
                                    "Category": "Deploy",
                                    "Owner": "AWS",
                                    "Version": "1",
                                    "Provider": "CodeDeploy"
                                },
                                "Configuration": {
                                    "ApplicationName": "SampleDevOpsApp",
                                    "DeploymentGroupName": "Staging"
                                },
                                "RunOrder": 1
                            },
                            {
                                "InputArtifacts": [
                                    {
                                        "Name": "SampleDevOpsAppTests"
                                    }
                                ],
                                "Name": "DeployTestsInStaging",
                                "ActionTypeId": {
                                    "Category": "Deploy",
                                    "Owner": "AWS",
                                    "Version": "1",
                                    "Provider": "CodeDeploy"
                                },
                                "Configuration": {
                                    "ApplicationName": "SampleDevOpsApp",
                                    "DeploymentGroupName": "StagingTests"
                                },
                                "RunOrder": 2
                            },
                            {
                                "InputArtifacts": [
                                    {
                                        "Name": "Monspec"
                                    }
                                ],
                                "Name": "PushDynatraceDeploymentEvent",
                                "ActionTypeId": {
                                    "Category": "Invoke",
                                    "Owner": "AWS",
                                    "Version": "1",
                                    "Provider": "Lambda"
                                },
                                "Configuration": {
                                    "FunctionName": "pushDynatraceDeploymentEvent",
                                    "UserParameters": "Staging,CodePipeline Deploying in Staging"
                                },
                                "RunOrder": 2
                            },
                            {
                                "InputArtifacts": [
                                    {
                                        "Name": "Monspec"
                                    }
                                ],
                                "Name": "RegisterStagingValidation",
                                "ActionTypeId": {
                                    "Category": "Invoke",
                                    "Owner": "AWS",
                                    "Version": "1",
                                    "Provider": "Lambda"
                                },
                                "Configuration": {
                                    "FunctionName": "registerDynatraceBuildValidation",
                                    "UserParameters": "StagingToProduction,5,ApproveStaging"
                                },
                                "RunOrder": 2
                            }
                        ]
                    },
                    {
                        "Name": "ApproveStaging",
                        "Actions": [
                            {
                                "Name": "ApproveStaging",
                                "ActionTypeId": {
                                    "Category": "Approval",
                                    "Owner": "AWS",
                                    "Version": "1",
                                    "Provider": "Manual"
                                },
                                "RunOrder": 1
                            }
                        ]
                    },
                    {
                        "Name": "Production",
                        "Actions": [
                            {
                                "InputArtifacts": [
                                    {
                                        "Name": "SampleDevOpsApp"
                                    }
                                ],
                                "Name": "DeployInProduction",
                                "ActionTypeId": {
                                    "Category": "Deploy",
                                    "Owner": "AWS",
                                    "Version": "1",
                                    "Provider": "CodeDeploy"
                                },
                                "Configuration": {
                                    "ApplicationName": "SampleDevOpsApp",
                                    "DeploymentGroupName": "Production"
                                },
                                "RunOrder": 1
                            },
                            {
                                "InputArtifacts": [
                                    {
                                        "Name": "SampleDevOpsAppTests"
                                    }
                                ],
                                "Name": "DeployTestsInProduction",
                                "ActionTypeId": {
                                    "Category": "Deploy",
                                    "Owner": "AWS",
                                    "Version": "1",
                                    "Provider": "CodeDeploy"
                                },
                                "Configuration": {
                                    "ApplicationName": "SampleDevOpsApp",
                                    "DeploymentGroupName": "ProductionTests"
                                },
                                "RunOrder": 2
                            },
                            {
                                "InputArtifacts": [
                                    {
                                        "Name": "Monspec"
                                    }
                                ],
                                "Name": "PushDynatraceDeploymentEvent",
                                "ActionTypeId": {
                                    "Category": "Invoke",
                                    "Owner": "AWS",
                                    "Version": "1",
                                    "Provider": "Lambda"
                                },
                                "Configuration": {
                                    "FunctionName": "pushDynatraceDeploymentEvent",
                                    "UserParameters": "Production,CodePipeline Deploying in Production"
                                },
                                "RunOrder": 2
                            },
                            {
                                "InputArtifacts": [
                                    {
                                        "Name": "Monspec"
                                    }
                                ],
                                "Name": "RegisterProductionValidation",
                                "ActionTypeId": {
                                    "Category": "Invoke",
                                    "Owner": "AWS",
                                    "Version": "1",
                                    "Provider": "Lambda"
                                },
                                "Configuration": {
                                    "FunctionName": "registerDynatraceBuildValidation",
                                    "UserParameters": "ProductionToProductionLastHour,5,ApproveProduction"
                                },
                                "RunOrder": 2
                            }
                        ]
                    },
                    {
                        "Name": "ApproveProduction",
                        "Actions": [
                            {
                                "Name": "ApproveProduction",
                                "ActionTypeId": {
                                    "Category": "Approval",
                                    "Owner": "AWS",
                                    "Version": "1",
                                    "Provider": "Manual"
                                },
                                "RunOrder": 1
                            }
                        ]
                    }
                ],
                "ArtifactStore": {
                    "Type": "S3",
                    "Location": {
                        "Fn::Join": [
                            "-",
                            [
                                "codepipeline-artifacts",
                                {
                                    "Ref": "YourS3BucketName"
                                }
                            ]
                        ]
                    }
                }
            }
        },
        "LambdaInvokePermissionGetBuildValidationResultsFunction": {
            "Type": "AWS::Lambda::Permission",
            "DependsOn": [
                "GetBuildValidationResultsFunction",
                "BuildValidationResultsResource"
            ],
            "Properties": {
                "FunctionName": {
                    "Fn::GetAtt": [
                        "GetBuildValidationResultsFunction",
                        "Arn"
                    ]
                },
                "Action": "lambda:InvokeFunction",
                "Principal": "apigateway.amazonaws.com",
                "SourceArn": {
                    "Fn::Sub": "arn:aws:execute-api:${AWS::Region}:${AWS::AccountId}:${DynatraceRestAPI}/*/*/*"
                }
            }
        },
        "LambdaInvokePermissionHandleDynatraceProblemNotificationFunction": {
            "Type": "AWS::Lambda::Permission",
            "DependsOn": [
                "HandleDynatraceProblemNotificationFunction",
                "HandleDynatraceProblemResource"
            ],
            "Properties": {
                "FunctionName": {
                    "Fn::GetAtt": [
                        "HandleDynatraceProblemNotificationFunction",
                        "Arn"
                    ]
                },
                "Action": "lambda:InvokeFunction",
                "Principal": "apigateway.amazonaws.com",
                "SourceArn": {
                    "Fn::Sub": "arn:aws:execute-api:${AWS::Region}:${AWS::AccountId}:${DynatraceRestAPI}/*/*/*"
                }
            }
        },
        "DynatraceRestAPI": {
            "Type": "AWS::ApiGateway::RestApi",
            "Properties": {
                "Description": "Access to Dynatrace Data",
                "Name": "Dynatrace DevOps Data API"
            }
        },
        "BuildValidationResultsResource": {
            "Type": "AWS::ApiGateway::Resource",
            "Properties": {
                "RestApiId": {
                    "Ref": "DynatraceRestAPI"
                },
                "ParentId": {
                    "Fn::GetAtt": [
                        "DynatraceRestAPI",
                        "RootResourceId"
                    ]
                },
                "PathPart": "BuildValidationResults"
            }
        },
        "HandleDynatraceProblemResource": {
            "Type": "AWS::ApiGateway::Resource",
            "Properties": {
                "RestApiId": {
                    "Ref": "DynatraceRestAPI"
                },
                "ParentId": {
                    "Fn::GetAtt": [
                        "DynatraceRestAPI",
                        "RootResourceId"
                    ]
                },
                "PathPart": "HandleDynatraceProblem"
            }
        },
        "BuildValidationResultsGET": {
            "Type": "AWS::ApiGateway::Method",
            "Properties": {
                "ApiKeyRequired": "false",
                "HttpMethod": "GET",
                "ResourceId": {
                    "Ref": "BuildValidationResultsResource"
                },
                "RestApiId": {
                    "Ref": "DynatraceRestAPI"
                },
                "AuthorizationType": "NONE",
                "OperationName": "Get Dynatrace Build Validation Results",
                "Integration": {
                    "Type": "AWS_PROXY",
                    "PassthroughBehavior": "WHEN_NO_MATCH",
                    "IntegrationHttpMethod": "POST",
                    "Uri": {
                        "Fn::Join": [
                            "",
                            [
                                "arn:aws:apigateway:",
                                {
                                    "Ref": "AWS::Region"
                                },
                                ":lambda:path/2015-03-31/functions/",
                                {
                                    "Fn::GetAtt": [
                                        "GetBuildValidationResultsFunction",
                                        "Arn"
                                    ]
                                },
                                "/invocations"
                            ]
                        ]
                    },
                    "IntegrationResponses": [
                        {
                            "StatusCode": 200
                        }
                    ]
                },
                "MethodResponses": [
                    {
                        "ResponseModels": {
                            "text/html": "Empty"
                        },
                        "StatusCode": 200
                    }
                ]
            }
        },
        "HandleDynatraceProblemPOST": {
            "Type": "AWS::ApiGateway::Method",
            "Properties": {
                "ApiKeyRequired": "false",
                "HttpMethod": "POST",
                "ResourceId": {
                    "Ref": "HandleDynatraceProblemResource"
                },
                "RestApiId": {
                    "Ref": "DynatraceRestAPI"
                },
                "AuthorizationType": "NONE",
                "OperationName": "Handles Dynatrace Problem Notification POST Requests",
                "Integration": {
                    "Type": "AWS_PROXY",
                    "PassthroughBehavior": "WHEN_NO_MATCH",
                    "IntegrationHttpMethod": "POST",
                    "Uri": {
                        "Fn::Join": [
                            "",
                            [
                                "arn:aws:apigateway:",
                                {
                                    "Ref": "AWS::Region"
                                },
                                ":lambda:path/2015-03-31/functions/",
                                {
                                    "Fn::GetAtt": [
                                        "HandleDynatraceProblemNotificationFunction",
                                        "Arn"
                                    ]
                                },
                                "/invocations"
                            ]
                        ]
                    },
                    "IntegrationResponses": [
                        {
                            "StatusCode": 200
                        }
                    ]
                },
                "MethodResponses": [
                    {
                        "ResponseModels": {
                            "text/html": "Empty"
                        },
                        "StatusCode": 200
                    }
                ]
            }
        },
        "RestApiDeployment": {
            "Type": "AWS::ApiGateway::Deployment",
            "Properties": {
                "RestApiId": {
                    "Ref": "DynatraceRestAPI"
                },
                "StageName": "v1"
            },
            "DependsOn": [
                "BuildValidationResultsGET",
                "HandleDynatraceProblemPOST"
            ]
        },
        "ScheduledRule": {
            "Type": "AWS::Events::Rule",
            "Properties": {
                "Description": "Scan for pending Dynatrace Build Validation Requests",
                "Name": "DynatraceBuildValidationWorkerRule",
                "ScheduleExpression": "rate(2 minutes)",
                "State": "ENABLED",
                "Targets": [
                    {
                        "Arn": {
                            "Fn::GetAtt": [
                                "ValidateBuildDynatraceWorkerFunction",
                                "Arn"
                            ]
                        },
                        "Id": "TargetFunctionV1"
                    }
                ]
            }
        },
        "PermissionForEventsToInvokeLambda": {
            "Type": "AWS::Lambda::Permission",
            "Properties": {
                "FunctionName": {
                    "Ref": "ValidateBuildDynatraceWorkerFunction"
                },
                "Action": "lambda:InvokeFunction",
                "Principal": "events.amazonaws.com",
                "SourceArn": {
                    "Fn::GetAtt": [
                        "ScheduledRule",
                        "Arn"
                    ]
                }
            }
        }
    },
    "Outputs": {
        "MyStackRegion": {
            "Value": {
                "Ref": "AWS::Region"
            },
            "Description": "The region where the stack was created."
        },
        "StagingInstance": {
            "Value": {
                "Fn::GetAtt": [
                    "StagingInstance",
                    "PublicDnsName"
                ]
            },
            "Description": "The Public DNS of your Staging System"
        },
        "ProductionInstance": {
            "Value": {
                "Fn::GetAtt": [
                    "ProductionInstance",
                    "PublicDnsName"
                ]
            },
            "Description": "The Public DNS of your Production System"
        },
        "DynatraceBuildReportEndpoint": {
            "Value": {
                "Fn::Join": [
                    "",
                    [
                        "https://",
                        {
                            "Ref": "DynatraceRestAPI"
                        },
                        ".execute-api.",
                        {
                            "Ref": "AWS::Region"
                        },
                        ".amazonaws.com/v1/BuildValidationResults"
                    ]
                ]
            },
            "Description": "URL to access the Build Validation Results"
        },
        "HandleDynatraceProblemEndpoint": {
            "Value": {
                "Fn::Join": [
                    "",
                    [
                        "https://",
                        {
                            "Ref": "DynatraceRestAPI"
                        },
                        ".execute-api.",
                        {
                            "Ref": "AWS::Region"
                        },
                        ".amazonaws.com/v1/HandleDynatraceProblem"
                    ]
                ]
            },
            "Description": "Endpoint for Integrating Dynatrace Problem Notifications"
        },
        "AnsibleTowerInstance": {
            "Value": {
                "Fn::GetAtt": [
                    "AnsibleTowerInstance",
                    "PublicDnsName"
                ]
            },
            "Description": "The Public DNS of your Ansible Tower"
        }        
    }
}<|MERGE_RESOLUTION|>--- conflicted
+++ resolved
@@ -104,28 +104,10 @@
                 "Description": "Dynatrace Build Report URL"
             }
         },
-<<<<<<< HEAD
-        "DynatraceLambdaRole1": {
-=======
         "SSMSelfHealingURL": {
             "Type": "AWS::SSM::Parameter",
             "DependsOn" : ["DynatraceRestAPI"],
-            "Properties": {
-               "Name": "DT_SELF_HEALING_URL",
-               "Type": "String",
-               "Value": {
-                "Fn::Join": ["", ["https://", {
-                    "Ref": "DynatraceRestAPI"
-                }, ".execute-api.", {
-                    "Ref": "AWS::Region"
-                }, ".amazonaws.com/v1/HandleDynatraceProblem"]]                
-            },
-               "Description": "Dynatrace Self Healing URL"
-            }
-        },
-
-        "DynatraceLambdaRole": {
->>>>>>> fe0ad439
+        "DynatraceLambdaRole1": {
             "Type": "AWS::IAM::Role",
             "Properties": {
                 "RoleName": "DynatraceLambdaRole1",
@@ -361,7 +343,6 @@
                 ]
             }
         },
-<<<<<<< HEAD
         "AnsibleSecurityGroup": {
             "Type": "AWS::EC2::SecurityGroup",
             "Properties": {
@@ -389,8 +370,6 @@
                 ]
             }
         },
-=======
->>>>>>> fe0ad439
         "StagingInstance": {
             "Type": "AWS::EC2::Instance",
             "Properties": {
